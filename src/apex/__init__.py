"""APEX - Adversarial Pair EXecution.

A CLI/TUI orchestration tool for adversarial pair coding with AI agents.
"""

__version__ = "1.0.0"
__author__ = "APEX Team"
__email__ = "wave@nibzard.com"

from apex.config import Config
from apex.types import AgentType, ProjectConfig, SessionState
from apex.orchestration import (
    SessionManager,
    Session,
    ContinuationManager,
    OrchestrationEngine,
    StateStore,
    EventBus,
)

__all__ = [
    "Config",
    "AgentType",
    "SessionState",
    "ProjectConfig",
<<<<<<< HEAD
]
from apex.core import (
    ProcessManager,
    StreamParser,
    SystemEvent,
    AssistantEvent,
    ToolCallEvent,
    LMDBMCP,
)

__all__.extend(
    [
        "ProcessManager",
        "StreamParser",
        "SystemEvent",
        "AssistantEvent",
        "ToolCallEvent",
        "LMDBMCP",
    ]
)
=======
    "SessionManager",
    "Session",
    "ContinuationManager",
    "OrchestrationEngine",
    "StateStore",
    "EventBus",
]
>>>>>>> f862e5cb
<|MERGE_RESOLUTION|>--- conflicted
+++ resolved
@@ -23,7 +23,12 @@
     "AgentType",
     "SessionState",
     "ProjectConfig",
-<<<<<<< HEAD
+    "SessionManager",
+    "Session",
+    "ContinuationManager",
+    "OrchestrationEngine",
+    "StateStore",
+    "EventBus",
 ]
 from apex.core import (
     ProcessManager,
@@ -44,12 +49,3 @@
         "LMDBMCP",
     ]
 )
-=======
-    "SessionManager",
-    "Session",
-    "ContinuationManager",
-    "OrchestrationEngine",
-    "StateStore",
-    "EventBus",
-]
->>>>>>> f862e5cb
